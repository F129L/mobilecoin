--- conflicted
+++ resolved
@@ -6,10 +6,6 @@
 license = "GPL-3.0"
 
 [dependencies]
-aes-gcm = "0.9.4"
-cookie = "0.16"
-displaydoc = { version = "0.2", default-features = false }
-grpcio = "0.11.0"
 mc-attest-ake = { path = "../../attest/ake" }
 mc-attest-api = { path = "../../attest/api" }
 mc-attest-core = { path = "../../attest/core" }
@@ -22,14 +18,10 @@
 mc-util-grpc = { path = "../../util/grpc" }
 mc-util-serial = { path = "../../util/serial" }
 mc-util-uri = { path = "../../util/uri" }
-<<<<<<< HEAD
-retry = "1.3"
-=======
 
 aes-gcm = "0.9.4"
 cookie = "0.16"
 displaydoc = { version = "0.2", default-features = false }
 grpcio = "0.11.0"
 retry = "2.0"
->>>>>>> 3566f08b
 sha2 = { version = "0.10", default-features = false }