// Copyright (c) 2018-2022 The MobileCoin Foundation

//! View Enclave Application-side Proxy object.

#![deny(missing_docs)]

extern crate mc_fog_ocall_oram_storage_untrusted;

use std::{collections::BTreeMap, path, result::Result as StdResult, sync::Arc};

use mc_attest_core::{
    IasNonce, Quote, QuoteNonce, Report, SgxError, TargetInfo, VerificationReport,
};
use mc_attest_enclave_api::{
<<<<<<< HEAD
    ClientAuthRequest, ClientAuthResponse, ClientSession, EnclaveMessage, SealedClientMessage,
=======
    ClientAuthRequest, ClientAuthResponse, ClientSession, EnclaveMessage, NonceAuthRequest,
    NonceAuthResponse, NonceSession, SealedClientMessage,
>>>>>>> 91ef5cd3
};
use mc_attest_verifier::DEBUG_ENCLAVE;
use mc_common::{logger::Logger, ResponderId};
use mc_crypto_keys::X25519Public;
use mc_enclave_boundary::untrusted::make_variable_length_ecall;
use mc_fog_types::ETxOutRecord;
use mc_fog_view_enclave_api::UntrustedQueryResponse;
use mc_sgx_report_cache_api::{ReportableEnclave, Result as ReportableEnclaveResult};
use mc_sgx_types::{sgx_attributes_t, sgx_enclave_id_t, sgx_launch_token_t, sgx_misc_attribute_t};
use mc_sgx_urts::SgxEnclave;

pub use mc_fog_view_enclave_api::{
    Error, Result, ViewEnclaveApi, ViewEnclaveInitParams, ViewEnclaveProxy, ViewEnclaveRequest,
};

mod ecall;

/// The default filename of the fog view's SGX enclave binary.
pub const ENCLAVE_FILE: &str = "libview-enclave.signed.so";

/// A clone-able handle to a ViewEnclave suitable for use in servers
#[derive(Clone)]
pub struct SgxViewEnclave {
    enclave: Arc<SgxEnclave>,
}

impl SgxViewEnclave {
    /// Create a new sgx view enclave
    ///
    /// Arguments:
    /// * enclave_path: The path to the signed enclave .so file
    /// * client_responder_id: The responder_id to be used when connecting to
    ///   clients
    /// * db: The recovery db to read data from. This is used when servicing
    ///   seeds requests
    /// * desired_capacity: The desired capacity for ETxOutRecords in the
    ///   oblivious map. Must be a power of two. Actual capacity will be ~70% of
    ///   this. Memory utilization will be about 256 bytes * this + some
    ///   overhead
    /// * logger: Logger to use
    pub fn new(
        enclave_path: path::PathBuf,
        client_responder_id: ResponderId,
        desired_capacity: u64,
        _logger: Logger,
    ) -> Self {
        let mut launch_token: sgx_launch_token_t = [0; 1024];
        let mut launch_token_updated: i32 = 0;
        // FIXME: this must be filled in from the build.rs
        let mut misc_attr = sgx_misc_attribute_t {
            secs_attr: sgx_attributes_t { flags: 0, xfrm: 0 },
            misc_select: 0,
        };

        let result = Self {
            enclave: Arc::new(
                SgxEnclave::create(
                    &enclave_path,
                    DEBUG_ENCLAVE as i32,
                    &mut launch_token,
                    &mut launch_token_updated,
                    &mut misc_attr,
                )
                .unwrap_or_else(|e| {
                    panic!(
                        "SgxEnclave::create(file_name={:?}, debug={}) failed: {:?}",
                        &enclave_path, DEBUG_ENCLAVE as i32, e
                    )
                }),
            ),
        };

        // Do sgx_enclave id and ake init
        let eid = result.enclave.geteid();
        let params = ViewEnclaveInitParams {
            eid,
            self_client_id: client_responder_id,
            desired_capacity,
        };

        result.init(params).expect("Could not initialize enclave");

        result
    }

    fn eid(&self) -> sgx_enclave_id_t {
        self.enclave.geteid()
    }

    /// Takes serialized data, and fires to the corresponding ECALL.
    fn enclave_call(&self, inbuf: &[u8]) -> StdResult<Vec<u8>, SgxError> {
        Ok(make_variable_length_ecall(
            self.eid(),
            ecall::viewenclave_call,
            inbuf,
        )?)
    }
}

impl ReportableEnclave for SgxViewEnclave {
    fn new_ereport(&self, qe_info: TargetInfo) -> ReportableEnclaveResult<(Report, QuoteNonce)> {
        let inbuf = mc_util_serial::serialize(&ViewEnclaveRequest::NewEReport(qe_info))?;
        let outbuf = self.enclave_call(&inbuf)?;
        mc_util_serial::deserialize(&outbuf[..])?
    }

    fn verify_quote(&self, quote: Quote, qe_report: Report) -> ReportableEnclaveResult<IasNonce> {
        let inbuf = mc_util_serial::serialize(&ViewEnclaveRequest::VerifyQuote(quote, qe_report))?;
        let outbuf = self.enclave_call(&inbuf)?;
        mc_util_serial::deserialize(&outbuf[..])?
    }

    fn verify_ias_report(&self, ias_report: VerificationReport) -> ReportableEnclaveResult<()> {
        let inbuf = mc_util_serial::serialize(&ViewEnclaveRequest::VerifyIasReport(ias_report))?;
        let outbuf = self.enclave_call(&inbuf)?;
        mc_util_serial::deserialize(&outbuf[..])?
    }

    fn get_ias_report(&self) -> ReportableEnclaveResult<VerificationReport> {
        let inbuf = mc_util_serial::serialize(&ViewEnclaveRequest::GetIasReport)?;
        let outbuf = self.enclave_call(&inbuf)?;
        mc_util_serial::deserialize(&outbuf[..])?
    }
}

impl ViewEnclaveApi for SgxViewEnclave {
    fn init(&self, params: ViewEnclaveInitParams) -> Result<()> {
        let inbuf = mc_util_serial::serialize(&ViewEnclaveRequest::Init(params))?;
        let outbuf = self.enclave_call(&inbuf)?;
        mc_util_serial::deserialize(&outbuf[..])?
    }

    fn get_identity(&self) -> Result<X25519Public> {
        let inbuf = mc_util_serial::serialize(&ViewEnclaveRequest::GetIdentity)?;
        let outbuf = self.enclave_call(&inbuf)?;
        mc_util_serial::deserialize(&outbuf[..])?
    }

    fn client_accept(&self, req: ClientAuthRequest) -> Result<(ClientAuthResponse, ClientSession)> {
        let inbuf = mc_util_serial::serialize(&ViewEnclaveRequest::ClientAccept(req))?;
        let outbuf = self.enclave_call(&inbuf)?;
        mc_util_serial::deserialize(&outbuf[..])?
    }

    fn client_close(&self, channel_id: ClientSession) -> Result<()> {
        let inbuf = mc_util_serial::serialize(&ViewEnclaveRequest::ClientClose(channel_id))?;
        let outbuf = self.enclave_call(&inbuf)?;
        mc_util_serial::deserialize(&outbuf[..])?
    }

<<<<<<< HEAD
    fn view_store_init(&self, view_store_id: ResponderId) -> Result<ClientAuthRequest> {
=======
    fn view_store_init(&self, view_store_id: ResponderId) -> Result<NonceAuthRequest> {
>>>>>>> 91ef5cd3
        let inbuf = mc_util_serial::serialize(&ViewEnclaveRequest::ViewStoreInit(view_store_id))?;
        let outbuf = self.enclave_call(&inbuf)?;
        mc_util_serial::deserialize(&outbuf[..])?
    }

    fn view_store_connect(
        &self,
        view_store_id: ResponderId,
<<<<<<< HEAD
        view_store_auth_response: ClientAuthResponse,
=======
        view_store_auth_response: NonceAuthResponse,
>>>>>>> 91ef5cd3
    ) -> Result<()> {
        let inbuf = mc_util_serial::serialize(&ViewEnclaveRequest::ViewStoreConnect(
            view_store_id,
            view_store_auth_response,
        ))?;
        let outbuf = self.enclave_call(&inbuf)?;
        mc_util_serial::deserialize(&outbuf[..])?
    }

    fn query(
        &self,
        payload: EnclaveMessage<ClientSession>,
        untrusted_query_response: UntrustedQueryResponse,
    ) -> Result<Vec<u8>> {
        let inbuf = mc_util_serial::serialize(&ViewEnclaveRequest::Query(
            payload,
            untrusted_query_response,
        ))?;
        let outbuf = self.enclave_call(&inbuf)?;
        mc_util_serial::deserialize(&outbuf[..])?
    }

    fn add_records(&self, records: Vec<ETxOutRecord>) -> Result<()> {
        let inbuf = mc_util_serial::serialize(&ViewEnclaveRequest::AddRecords(records))?;
        let outbuf = self.enclave_call(&inbuf)?;
        mc_util_serial::deserialize(&outbuf[..])?
    }

    fn decrypt_and_seal_query(
        &self,
        client_query: EnclaveMessage<ClientSession>,
    ) -> Result<SealedClientMessage> {
        let inbuf =
            mc_util_serial::serialize(&ViewEnclaveRequest::DecryptAndSealQuery(client_query))?;
        let outbuf = self.enclave_call(&inbuf)?;
        mc_util_serial::deserialize(&outbuf[..])?
    }

    fn create_multi_view_store_query_data(
        &self,
        sealed_query: SealedClientMessage,
<<<<<<< HEAD
    ) -> Result<Vec<EnclaveMessage<ClientSession>>> {
=======
    ) -> Result<Vec<EnclaveMessage<NonceSession>>> {
>>>>>>> 91ef5cd3
        let inbuf = mc_util_serial::serialize(&ViewEnclaveRequest::CreateMultiViewStoreQuery(
            sealed_query,
        ))?;
        let outbuf = self.enclave_call(&inbuf)?;
        mc_util_serial::deserialize(&outbuf[..])?
    }

    fn collate_shard_query_responses(
        &self,
        sealed_query: SealedClientMessage,
<<<<<<< HEAD
        shard_query_responses: BTreeMap<ResponderId, EnclaveMessage<ClientSession>>,
=======
        shard_query_responses: BTreeMap<ResponderId, EnclaveMessage<NonceSession>>,
>>>>>>> 91ef5cd3
    ) -> Result<EnclaveMessage<ClientSession>> {
        let inbuf = mc_util_serial::serialize(&ViewEnclaveRequest::CollateQueryResponses(
            sealed_query,
            shard_query_responses,
        ))?;
        let outbuf = self.enclave_call(&inbuf)?;
        mc_util_serial::deserialize(&outbuf[..])?
    }
}<|MERGE_RESOLUTION|>--- conflicted
+++ resolved
@@ -12,12 +12,8 @@
     IasNonce, Quote, QuoteNonce, Report, SgxError, TargetInfo, VerificationReport,
 };
 use mc_attest_enclave_api::{
-<<<<<<< HEAD
-    ClientAuthRequest, ClientAuthResponse, ClientSession, EnclaveMessage, SealedClientMessage,
-=======
     ClientAuthRequest, ClientAuthResponse, ClientSession, EnclaveMessage, NonceAuthRequest,
     NonceAuthResponse, NonceSession, SealedClientMessage,
->>>>>>> 91ef5cd3
 };
 use mc_attest_verifier::DEBUG_ENCLAVE;
 use mc_common::{logger::Logger, ResponderId};
@@ -168,11 +164,7 @@
         mc_util_serial::deserialize(&outbuf[..])?
     }
 
-<<<<<<< HEAD
-    fn view_store_init(&self, view_store_id: ResponderId) -> Result<ClientAuthRequest> {
-=======
     fn view_store_init(&self, view_store_id: ResponderId) -> Result<NonceAuthRequest> {
->>>>>>> 91ef5cd3
         let inbuf = mc_util_serial::serialize(&ViewEnclaveRequest::ViewStoreInit(view_store_id))?;
         let outbuf = self.enclave_call(&inbuf)?;
         mc_util_serial::deserialize(&outbuf[..])?
@@ -181,11 +173,7 @@
     fn view_store_connect(
         &self,
         view_store_id: ResponderId,
-<<<<<<< HEAD
-        view_store_auth_response: ClientAuthResponse,
-=======
         view_store_auth_response: NonceAuthResponse,
->>>>>>> 91ef5cd3
     ) -> Result<()> {
         let inbuf = mc_util_serial::serialize(&ViewEnclaveRequest::ViewStoreConnect(
             view_store_id,
@@ -227,11 +215,7 @@
     fn create_multi_view_store_query_data(
         &self,
         sealed_query: SealedClientMessage,
-<<<<<<< HEAD
-    ) -> Result<Vec<EnclaveMessage<ClientSession>>> {
-=======
     ) -> Result<Vec<EnclaveMessage<NonceSession>>> {
->>>>>>> 91ef5cd3
         let inbuf = mc_util_serial::serialize(&ViewEnclaveRequest::CreateMultiViewStoreQuery(
             sealed_query,
         ))?;
@@ -242,11 +226,7 @@
     fn collate_shard_query_responses(
         &self,
         sealed_query: SealedClientMessage,
-<<<<<<< HEAD
-        shard_query_responses: BTreeMap<ResponderId, EnclaveMessage<ClientSession>>,
-=======
         shard_query_responses: BTreeMap<ResponderId, EnclaveMessage<NonceSession>>,
->>>>>>> 91ef5cd3
     ) -> Result<EnclaveMessage<ClientSession>> {
         let inbuf = mc_util_serial::serialize(&ViewEnclaveRequest::CollateQueryResponses(
             sealed_query,
