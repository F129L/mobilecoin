--- conflicted
+++ resolved
@@ -14,12 +14,8 @@
 use mc_attest_core::{Quote, Report, SgxError, TargetInfo, VerificationReport};
 use mc_attest_enclave_api::{
     ClientAuthRequest, ClientAuthResponse, ClientSession, EnclaveMessage,
-<<<<<<< HEAD
-    Error as AttestEnclaveError, SealedClientMessage,
-=======
     Error as AttestEnclaveError, NonceAuthRequest, NonceAuthResponse, NonceSession,
     SealedClientMessage,
->>>>>>> 91ef5cd3
 };
 use mc_common::ResponderId;
 use mc_crypto_keys::X25519Public;
@@ -100,20 +96,12 @@
     ViewStoreInit(ResponderId),
     /// Complete the client connection to a Fog View store that accepted our
     /// client auth request. This is meant to be called after [ViewStoreInit].
-<<<<<<< HEAD
-    ViewStoreConnect(ResponderId, ClientAuthResponse),
-=======
     ViewStoreConnect(ResponderId, NonceAuthResponse),
->>>>>>> 91ef5cd3
     /// Collates shard query responses into a single query response for the
     /// client.
     CollateQueryResponses(
         SealedClientMessage,
-<<<<<<< HEAD
-        BTreeMap<ResponderId, EnclaveMessage<ClientSession>>,
-=======
         BTreeMap<ResponderId, EnclaveMessage<NonceSession>>,
->>>>>>> 91ef5cd3
     ),
 }
 
@@ -156,11 +144,7 @@
 
     /// Begin a connection to a Fog View Store. The enclave calling this method
     /// will act as a client to the Fog View Store.
-<<<<<<< HEAD
-    fn view_store_init(&self, view_store_id: ResponderId) -> Result<ClientAuthRequest>;
-=======
     fn view_store_init(&self, view_store_id: ResponderId) -> Result<NonceAuthRequest>;
->>>>>>> 91ef5cd3
 
     /// Complete the connection to a Fog View Store that has accepted our
     /// ClientAuthRequest. This is meant to be called after the enclave has
@@ -168,11 +152,7 @@
     fn view_store_connect(
         &self,
         view_store_id: ResponderId,
-<<<<<<< HEAD
-        view_store_auth_response: ClientAuthResponse,
-=======
         view_store_auth_response: NonceAuthResponse,
->>>>>>> 91ef5cd3
     ) -> Result<()>;
 
     /// Service a user's encrypted QueryRequest
@@ -203,22 +183,14 @@
     fn create_multi_view_store_query_data(
         &self,
         sealed_query: SealedClientMessage,
-<<<<<<< HEAD
-    ) -> Result<Vec<EnclaveMessage<ClientSession>>>;
-=======
     ) -> Result<Vec<EnclaveMessage<NonceSession>>>;
->>>>>>> 91ef5cd3
 
     /// Receives all of the shards' query responses and collates them into one
     /// query response for the client.
     fn collate_shard_query_responses(
         &self,
         sealed_query: SealedClientMessage,
-<<<<<<< HEAD
-        shard_query_responses: BTreeMap<ResponderId, EnclaveMessage<ClientSession>>,
-=======
         shard_query_responses: BTreeMap<ResponderId, EnclaveMessage<NonceSession>>,
->>>>>>> 91ef5cd3
     ) -> Result<EnclaveMessage<ClientSession>>;
 }
 
