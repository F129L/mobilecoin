// Copyright (c) 2018-2022 The MobileCoin Foundation

//! Configuration parameters for the MobileCoin Fog View Node
#![deny(missing_docs)]
use crate::sharding_strategy::EpochShardingStrategy;
use clap::Parser;
use mc_common::ResponderId;
use mc_fog_sql_recovery_db::SqlRecoveryDbConnectionConfig;
use mc_fog_uri::{FogViewRouterUri, FogViewStoreUri, FogViewUri};
use mc_util_parse::parse_duration_in_seconds;
use mc_util_uri::AdminUri;
use serde::Serialize;
use std::{str::FromStr, time::Duration};

/// Configuration parameters for the MobileCoin Fog View Node
#[derive(Clone, Parser, Serialize)]
#[clap(version)]
pub struct MobileAcctViewConfig {
    /// The chain id of the network we are a part of
    #[clap(long, env = "MC_CHAIN_ID")]
    pub chain_id: String,

    /// The ID with which to respond to client attestation requests.
    ///
    /// This ID needs to match the host:port clients use in their URI when
    /// referencing this node.
    #[clap(long, env = "MC_CLIENT_RESPONDER_ID")]
    pub client_responder_id: ResponderId,

    /// gRPC listening URI for client requests.
    #[clap(long, env = "MC_CLIENT_LISTEN_URI")]
    pub client_listen_uri: FogViewStoreUri,

    /// Optional admin listening URI.
    #[clap(long, env = "MC_ADMIN_LISTEN_URI")]
    pub admin_listen_uri: Option<AdminUri>,

    /// Enables authenticating client requests using Authorization tokens using
    /// the provided hex-encoded 32 bytes shared secret.
    #[clap(long, value_parser = mc_util_parse::parse_hex::<[u8; 32]>, env = "MC_CLIENT_AUTH_TOKEN_SECRET")]
    pub client_auth_token_secret: Option<[u8; 32]>,

    /// Maximal client authentication token lifetime, in seconds (only relevant
    /// when --client-auth-token-secret is used. Defaults to 86400 - 24
    /// hours).
    #[clap(long, default_value = "86400", value_parser = parse_duration_in_seconds, env = "MC_CLIENT_AUTH_TOKEN_MAX_LIFETIME")]
    pub client_auth_token_max_lifetime: Duration,

    /// The capacity to build the OMAP (ORAM hash table) with.
    /// About 75% of this capacity can be used.
    /// The hash table will overflow when there are more TxOut's than this,
    /// and the server will have to be restarted with a larger number.
    ///
    /// Note: At time of writing, the hash table will be allocated to use all
    /// available SGX EPC memory, and then beyond that it will be allocated on
    /// the heap in the untrusted side. Once the needed capacity exceeds RAM,
    /// you will either get killed by OOM killer, or it will start being swapped
    /// to disk by linux kernel.
    #[clap(long, default_value = "1048576", env = "MC_OMAP_CAPACITY")]
    pub omap_capacity: u64,

    /// Postgres config
    #[clap(flatten)]
    pub postgres_config: SqlRecoveryDbConnectionConfig,

    /// How many blocks to request at once when requesting blocks from postgres
    /// Increasing this may help if there is high network latency with postgres,
    /// and should not much harm performance otherwise when loading the DB.
    #[clap(long, default_value = "1000", env = "MC_BLOCK_QUERY_BATCH_SIZE")]
    pub block_query_batch_size: usize,

    /// Determines which group of TxOuts the Fog View Store instance will
    /// process.
    #[clap(long, default_value = "default", env = "MC_SHARDING_STRATEGY")]
    pub sharding_strategy: ShardingStrategy,
}

/// Determines which group of TxOuts the Fog View Store instance will process.
#[derive(Clone, Serialize)]
pub enum ShardingStrategy {
    /// URI used by the FogViewServer when fulfilling direct client requests.
    Epoch(EpochShardingStrategy),
}

impl FromStr for ShardingStrategy {
    type Err = String;

    fn from_str(s: &str) -> Result<Self, Self::Err> {
        if s.eq("default") {
            return Ok(ShardingStrategy::Epoch(EpochShardingStrategy::default()));
        }
        if let Ok(epoch_sharding_strategy) = EpochShardingStrategy::from_str(s) {
            return Ok(ShardingStrategy::Epoch(epoch_sharding_strategy));
        }

        Err("Invalid sharding strategy config.".to_string())
    }
}

/// Configuration parameters for the Fog View Router.
#[derive(Clone, Parser, Serialize)]
#[clap(version)]
pub struct FogViewRouterConfig {
    /// The ID with which to respond to client attestation requests.
    ///
    /// This ID needs to match the host:port clients use in their URI when
    /// referencing this node.
    #[clap(long, env = "MC_CLIENT_RESPONDER_ID")]
    pub client_responder_id: ResponderId,

    /// gRPC listening URI for client requests.
    #[clap(long, env = "MC_CLIENT_LISTEN_URI")]
    pub client_listen_uri: RouterClientListenUri,

    /// gRPC listening URI for Fog View Stores. Should be indexed the same as
    /// the `sharding_strategies` field.
    #[clap(long, use_value_delimiter = true, env = "MC_VIEW_SHARD_URIS")]
    pub shard_uris: Vec<FogViewStoreUri>,

<<<<<<< HEAD
    /// The capacity to build the OMAP (ORAM hash table) with.
    /// About 75% of this capacity can be used.
    /// The hash table will overflow when there are more TxOut's than this,
    /// and the server will have to be restarted with a larger number.
    ///
    /// Note: At time of writing, the hash table will be allocated to use all
    /// available SGX EPC memory, and then beyond that it will be allocated on
    /// the heap in the untrusted side. Once the needed capacity exceeds RAM,
    /// you will either get killed by OOM killer, or it will start being swapped
    /// to disk by linux kernel.
    #[clap(long, default_value = "1048576", env = "MC_OMAP_CAPACITY")]
    pub omap_capacity: u64,
=======
    /// PEM-formatted keypair to send with an Attestation Request.
    #[clap(long, env = "MC_IAS_API_KEY")]
    pub ias_api_key: String,

    /// The IAS SPID to use when getting a quote
    #[clap(long, env = "MC_IAS_SPID")]
    pub ias_spid: ProviderId,
>>>>>>> 9ebe32e4

    /// Router admin listening URI.
    #[clap(long, env = "MC_ADMIN_LISTEN_URI")]
    pub admin_listen_uri: AdminUri,

    /// The chain id of the network we are a part of
    #[clap(long, env = "MC_CHAIN_ID")]
    pub chain_id: String,

    /// Enables authenticating client requests using Authorization tokens using
    /// the provided hex-encoded 32 bytes shared secret.
    #[clap(long, value_parser = mc_util_parse::parse_hex::<[u8; 32]>, env = "MC_CLIENT_AUTH_TOKEN_SECRET")]
    pub client_auth_token_secret: Option<[u8; 32]>,

    /// Maximal client authentication token lifetime, in seconds (only relevant
    /// when --client-auth-token-secret is used. Defaults to 86400 - 24
    /// hours).
    #[clap(long, default_value = "86400", value_parser = parse_duration_in_seconds, env = "MC_CLIENT_AUTH_TOKEN_MAX_LIFETIME")]
    pub client_auth_token_max_lifetime: Duration,
}

/// A FogViewRouterServer can either fulfill streaming or unary requests, and
/// these different modes require different URIs.
#[derive(Clone, Serialize)]
pub enum RouterClientListenUri {
    /// URI used by the FogViewRouterAPI service.
    Streaming(FogViewRouterUri),
    /// URI used by the FogViewAPI service.
    Unary(FogViewUri),
}

impl FromStr for RouterClientListenUri {
    type Err = String;
    fn from_str(input: &str) -> Result<Self, String> {
        if let Ok(fog_view_uri) = FogViewUri::from_str(input) {
            return Ok(RouterClientListenUri::Unary(fog_view_uri));
        }
        if let Ok(fog_view_router_uri) = FogViewRouterUri::from_str(input) {
            return Ok(RouterClientListenUri::Streaming(fog_view_router_uri));
        }

        Err(format!("Incorrect ClientListenUri string: {input}."))
    }
}<|MERGE_RESOLUTION|>--- conflicted
+++ resolved
@@ -117,29 +117,6 @@
     #[clap(long, use_value_delimiter = true, env = "MC_VIEW_SHARD_URIS")]
     pub shard_uris: Vec<FogViewStoreUri>,
 
-<<<<<<< HEAD
-    /// The capacity to build the OMAP (ORAM hash table) with.
-    /// About 75% of this capacity can be used.
-    /// The hash table will overflow when there are more TxOut's than this,
-    /// and the server will have to be restarted with a larger number.
-    ///
-    /// Note: At time of writing, the hash table will be allocated to use all
-    /// available SGX EPC memory, and then beyond that it will be allocated on
-    /// the heap in the untrusted side. Once the needed capacity exceeds RAM,
-    /// you will either get killed by OOM killer, or it will start being swapped
-    /// to disk by linux kernel.
-    #[clap(long, default_value = "1048576", env = "MC_OMAP_CAPACITY")]
-    pub omap_capacity: u64,
-=======
-    /// PEM-formatted keypair to send with an Attestation Request.
-    #[clap(long, env = "MC_IAS_API_KEY")]
-    pub ias_api_key: String,
-
-    /// The IAS SPID to use when getting a quote
-    #[clap(long, env = "MC_IAS_SPID")]
-    pub ias_spid: ProviderId,
->>>>>>> 9ebe32e4
-
     /// Router admin listening URI.
     #[clap(long, env = "MC_ADMIN_LISTEN_URI")]
     pub admin_listen_uri: AdminUri,
