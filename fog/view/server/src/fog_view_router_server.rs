// Copyright (c) 2018-2022 The MobileCoin Foundation

//! Server object containing a view node
//! Constructible from config (for testability) and with a mechanism for
//! stopping it

use crate::{
    config::{FogViewRouterConfig, RouterClientListenUri},
    counters,
    fog_view_router_service::FogViewRouterService,
    router_admin_service::FogViewRouterAdminService,
};
use futures::executor::block_on;
use grpcio::ChannelBuilder;
use mc_attest_net::RaClient;
use mc_common::{
    logger::{log, Logger},
    time::TimeProvider,
};
use mc_fog_api::view_grpc;
use mc_fog_types::common::BlockRange;
use mc_fog_uri::{ConnectionUri, FogViewStoreUri};
use mc_fog_view_enclave::ViewEnclaveProxy;
use mc_sgx_report_cache_untrusted::ReportCacheThread;
use mc_util_grpc::{
<<<<<<< HEAD
    AnonymousAuthenticator, Authenticator, ConnectionUriGrpcioServer, TokenAuthenticator,
=======
    health_api_grpc::HealthClient, AnonymousAuthenticator, Authenticator,
    ConnectionUriGrpcioChannel, ConnectionUriGrpcioServer, RouterHealthCheckCallbackProvider,
    TokenAuthenticator,
>>>>>>> c86c3466
};
use std::sync::{Arc, RwLock};

pub struct FogViewRouterServer<E, RC>
where
    E: ViewEnclaveProxy,
    RC: RaClient + Send + Sync + 'static,
{
    router_server: grpcio::Server,
    admin_server: grpcio::Server,
    enclave: E,
    config: FogViewRouterConfig,
    logger: Logger,
    ra_client: RC,
    report_cache_thread: Option<ReportCacheThread>,
}

/// A shard that fulfills a portion of the router's query requests.
#[derive(Clone)]
pub struct Shard {
    /// The uri that this shard listens on.
    pub uri: FogViewStoreUri,

    /// The gRPC client that is used to communicate with the shard.
    pub grpc_client: Arc<view_grpc::FogViewStoreApiClient>,

    /// The `BlockRange` that this shard is responsible for providing.
    pub block_range: BlockRange,
}

impl Shard {
    pub fn new(
        uri: FogViewStoreUri,
        grpc_client: Arc<view_grpc::FogViewStoreApiClient>,
        block_range: BlockRange,
    ) -> Self {
        Self {
            uri,
            grpc_client,
            block_range,
        }
    }
}

impl<E, RC> FogViewRouterServer<E, RC>
where
    E: ViewEnclaveProxy,
    RC: RaClient + Send + Sync + 'static,
{
    /// Creates a new view router server instance
    pub fn new(
        config: FogViewRouterConfig,
        enclave: E,
        ra_client: RC,
        shards: Arc<RwLock<Vec<Shard>>>,
        time_provider: impl TimeProvider + 'static,
        logger: Logger,
    ) -> FogViewRouterServer<E, RC>
    where
        E: ViewEnclaveProxy,
    {
        let env = Arc::new(
            grpcio::EnvBuilder::new()
                .name_prefix("Fog-view-router-server".to_string())
                .build(),
        );

        let client_authenticator: Arc<dyn Authenticator + Sync + Send> =
            if let Some(shared_secret) = config.client_auth_token_secret.as_ref() {
                Arc::new(TokenAuthenticator::new(
                    *shared_secret,
                    config.client_auth_token_max_lifetime,
                    time_provider,
                ))
            } else {
                Arc::new(AnonymousAuthenticator::default())
            };

        let fog_view_router_admin_service = view_grpc::create_fog_view_router_admin_api(
            FogViewRouterAdminService::new(shards.clone(), logger.clone()),
        );
        log::debug!(logger, "Constructed Fog View Router Admin GRPC Service");

<<<<<<< HEAD
        // Health check service
        let health_service = mc_util_grpc::HealthService::new(None, logger.clone()).into_service();
=======
        let store_health_clients = shards
            .read()
            .expect("RwLock poisoned")
            .iter()
            .map(|shard| {
                let channel = ChannelBuilder::default_channel_builder(env.clone())
                    .connect_to_uri(&shard.uri, &logger);
                HealthClient::new(channel)
            })
            .collect::<Vec<_>>();

        let mut health_callback_provider =
            RouterHealthCheckCallbackProvider::new(store_health_clients);
        let health_service = mc_util_grpc::HealthService::new(
            Some(health_callback_provider.get_callback()),
            logger.clone(),
        )
        .into_service();
>>>>>>> c86c3466

        let router_server = match config.client_listen_uri {
            RouterClientListenUri::Streaming(ref streaming_uri) => {
                let fog_view_router_service =
                    view_grpc::create_fog_view_router_api(FogViewRouterService::new(
                        enclave.clone(),
                        shards,
                        config.chain_id.clone(),
                        client_authenticator,
                        logger.clone(),
                    ));
                log::debug!(logger, "Constructed Fog View Router streaming GRPC Service");
                log::info!(
                    logger,
                    "Starting Fog View Router streaming server on {}",
                    streaming_uri.addr(),
                );

                grpcio::ServerBuilder::new(env.clone())
                    .register_service(fog_view_router_service)
                    .register_service(health_service)
                    .build_using_uri(streaming_uri, logger.clone())
                    .expect("Unable to build streaming Fog View Router server")
            }
            RouterClientListenUri::Unary(ref unary_uri) => {
                let fog_view_router_service =
                    view_grpc::create_fog_view_api(FogViewRouterService::new(
                        enclave.clone(),
                        shards,
                        config.chain_id.clone(),
                        client_authenticator,
                        logger.clone(),
                    ));
                log::debug!(logger, "Constructed Fog View Router unary GRPC Service");
                log::info!(
                    logger,
                    "Starting Fog View Router unary server on {}",
                    unary_uri.addr(),
                );
                grpcio::ServerBuilder::new(env.clone())
                    .register_service(fog_view_router_service)
                    .register_service(health_service)
                    .build_using_uri(unary_uri, logger.clone())
                    .expect("Unable to build unary Fog View Router server")
            }
        };

        let admin_server = grpcio::ServerBuilder::new(env)
            .register_service(fog_view_router_admin_service)
            .build_using_uri(&config.admin_listen_uri, logger.clone())
            .expect("Unable to build Fog View Router admin server");

        Self {
            router_server,
            admin_server,
            enclave,
            config,
            logger,
            ra_client,
            report_cache_thread: None,
        }
    }

    /// Starts the server
    pub fn start(&mut self) {
        self.report_cache_thread = Some(
            ReportCacheThread::start(
                self.enclave.clone(),
                self.ra_client.clone(),
                self.config.ias_spid,
                &counters::ENCLAVE_REPORT_TIMESTAMP,
                self.logger.clone(),
            )
            .expect("failed starting report cache thread"),
        );
        self.router_server.start();
        match &self.config.client_listen_uri {
            RouterClientListenUri::Streaming(uri) => {
                log::info!(
                    self.logger,
                    "Router streaming GRPC API listening on {}",
                    uri.addr(),
                );
            }
            RouterClientListenUri::Unary(uri) => {
                log::info!(
                    self.logger,
                    "Router unary GRPC API listening on {}",
                    uri.addr(),
                );
            }
        }
        self.admin_server.start();
        log::info!(
            self.logger,
            "Router Admin API listening on {}",
            self.config.admin_listen_uri.addr(),
        );
    }

    /// Stops the server
    pub fn stop(&mut self) {
        if let Some(ref mut thread) = self.report_cache_thread.take() {
            thread.stop().expect("Could not stop report cache thread");
        }
        block_on(self.router_server.shutdown()).expect("Could not stop router grpc server");
        block_on(self.admin_server.shutdown()).expect("Could not stop admin router server");
    }
}

impl<E, RC> Drop for FogViewRouterServer<E, RC>
where
    E: ViewEnclaveProxy,
    RC: RaClient + Send + Sync + 'static,
{
    fn drop(&mut self) {
        self.stop();
    }
}<|MERGE_RESOLUTION|>--- conflicted
+++ resolved
@@ -23,13 +23,9 @@
 use mc_fog_view_enclave::ViewEnclaveProxy;
 use mc_sgx_report_cache_untrusted::ReportCacheThread;
 use mc_util_grpc::{
-<<<<<<< HEAD
-    AnonymousAuthenticator, Authenticator, ConnectionUriGrpcioServer, TokenAuthenticator,
-=======
     health_api_grpc::HealthClient, AnonymousAuthenticator, Authenticator,
     ConnectionUriGrpcioChannel, ConnectionUriGrpcioServer, RouterHealthCheckCallbackProvider,
     TokenAuthenticator,
->>>>>>> c86c3466
 };
 use std::sync::{Arc, RwLock};
 
@@ -113,10 +109,6 @@
         );
         log::debug!(logger, "Constructed Fog View Router Admin GRPC Service");
 
-<<<<<<< HEAD
-        // Health check service
-        let health_service = mc_util_grpc::HealthService::new(None, logger.clone()).into_service();
-=======
         let store_health_clients = shards
             .read()
             .expect("RwLock poisoned")
@@ -135,7 +127,6 @@
             logger.clone(),
         )
         .into_service();
->>>>>>> c86c3466
 
         let router_server = match config.client_listen_uri {
             RouterClientListenUri::Streaming(ref streaming_uri) => {
