--- conflicted
+++ resolved
@@ -117,11 +117,7 @@
         }
         match BlockRange::from_str(s) {
             Ok(block_range) => Ok(Self::new(block_range)),
-<<<<<<< HEAD
-            Err(e) => Err(format!("Invalid epoch sharding strategy: {}", e).to_string()),
-=======
             Err(e) => Err(format!("Invalid epoch sharding strategy: {e}")),
->>>>>>> ff7c49ec
         }
     }
 }
